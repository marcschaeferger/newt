package main

import (
	"context"
	"encoding/json"
	"errors"
	"flag"
	"fmt"
	"net"
	"net/http"
	"net/netip"
	"os"
	"os/signal"
	"path/filepath"
	"strconv"
	"strings"
	"syscall"
	"time"

	"github.com/fosrl/newt/docker"
	"github.com/fosrl/newt/healthcheck"
	"github.com/fosrl/newt/logger"
	"github.com/fosrl/newt/proxy"
	"github.com/fosrl/newt/updates"
	"github.com/fosrl/newt/websocket"

	"github.com/fosrl/newt/internal/state"
	"github.com/fosrl/newt/internal/telemetry"
	"go.opentelemetry.io/contrib/instrumentation/net/http/otelhttp"
	"golang.zx2c4.com/wireguard/conn"
	"golang.zx2c4.com/wireguard/device"
	"golang.zx2c4.com/wireguard/tun"
	"golang.zx2c4.com/wireguard/tun/netstack"
	"golang.zx2c4.com/wireguard/wgctrl/wgtypes"
)

type WgData struct {
	Endpoint           string               `json:"endpoint"`
	PublicKey          string               `json:"publicKey"`
	ServerIP           string               `json:"serverIP"`
	TunnelIP           string               `json:"tunnelIP"`
	Targets            TargetsByType        `json:"targets"`
	HealthCheckTargets []healthcheck.Config `json:"healthCheckTargets"`
}

type TargetsByType struct {
	UDP []string `json:"udp"`
	TCP []string `json:"tcp"`
}

type TargetData struct {
	Targets []string `json:"targets"`
}

type ExitNodeData struct {
	ExitNodes []ExitNode `json:"exitNodes"`
}

type SSHPublicKeyData struct {
	PublicKey string `json:"publicKey"`
}

// ExitNode represents an exit node with an ID, endpoint, and weight.
type ExitNode struct {
	ID                     int     `json:"exitNodeId"`
	Name                   string  `json:"exitNodeName"`
	Endpoint               string  `json:"endpoint"`
	Weight                 float64 `json:"weight"`
	WasPreviouslyConnected bool    `json:"wasPreviouslyConnected"`
}

type ExitNodePingResult struct {
	ExitNodeID             int     `json:"exitNodeId"`
	LatencyMs              int64   `json:"latencyMs"`
	Weight                 float64 `json:"weight"`
	Error                  string  `json:"error,omitempty"`
	Name                   string  `json:"exitNodeName"`
	Endpoint               string  `json:"endpoint"`
	WasPreviouslyConnected bool    `json:"wasPreviouslyConnected"`
}

type BlueprintResult struct {
	Success bool   `json:"success"`
	Message string `json:"message,omitempty"`
}

// Custom flag type for multiple CA files
type stringSlice []string

func (s *stringSlice) String() string {
	return strings.Join(*s, ",")
}

func (s *stringSlice) Set(value string) error {
	*s = append(*s, value)
	return nil
}

const (
	fmtErrMarshaling        = "Error marshaling data: %v"
	fmtReceivedMsg          = "Received: %+v"
	topicWGRegister         = "newt/wg/register"
	msgNoTunnelOrProxy      = "No tunnel IP or proxy manager available"
	fmtErrParsingTargetData = "Error parsing target data: %v"
)

var (
	endpoint                           string
	id                                 string
	secret                             string
	mtu                                string
	mtuInt                             int
	dns                                string
	privateKey                         wgtypes.Key
	err                                error
	logLevel                           string
	interfaceName                      string
	generateAndSaveKeyTo               string
	keepInterface                      bool
	acceptClients                      bool
	updownScript                       string
	dockerSocket                       string
	dockerEnforceNetworkValidation     string
	dockerEnforceNetworkValidationBool bool
	pingInterval                       time.Duration
	pingTimeout                        time.Duration
	publicKey                          wgtypes.Key
	pingStopChan                       chan struct{}
	stopFunc                           func()
	healthFile                         string
	useNativeInterface                 bool
	authorizedKeysFile                 string
	preferEndpoint                     string
	healthMonitor                      *healthcheck.Monitor
	enforceHealthcheckCert             bool
<<<<<<< HEAD
	// Build/version (can be overridden via -ldflags "-X main.newtVersion=...")
	newtVersion = "version_replaceme"

	// Observability/metrics flags
	metricsEnabled    bool
	otlpEnabled       bool
	adminAddr         string
	region            string
	metricsAsyncBytes bool
=======
	blueprintFile                      string
	noCloud                            bool
>>>>>>> b383cec0

	// New mTLS configuration variables
	tlsClientCert string
	tlsClientKey  string
	tlsClientCAs  []string

	// Legacy PKCS12 support (deprecated)
	tlsPrivateKey string
)

func main() {
	// Prepare context for graceful shutdown and signal handling
	ctx, stop := signal.NotifyContext(context.Background(), os.Interrupt, syscall.SIGTERM)
	defer stop()

	// if PANGOLIN_ENDPOINT, NEWT_ID, and NEWT_SECRET are set as environment variables, they will be used as default values
	endpoint = os.Getenv("PANGOLIN_ENDPOINT")
	id = os.Getenv("NEWT_ID")
	secret = os.Getenv("NEWT_SECRET")
	mtu = os.Getenv("MTU")
	dns = os.Getenv("DNS")
	logLevel = os.Getenv("LOG_LEVEL")
	updownScript = os.Getenv("UPDOWN_SCRIPT")
	interfaceName = os.Getenv("INTERFACE")
	generateAndSaveKeyTo = os.Getenv("GENERATE_AND_SAVE_KEY_TO")
	keepInterfaceEnv := os.Getenv("KEEP_INTERFACE")
<<<<<<< HEAD
	acceptClientsEnv := os.Getenv("ACCEPT_CLIENTS")
	useNativeInterfaceEnv := os.Getenv("USE_NATIVE_INTERFACE")
	enforceHealthcheckCertEnv := os.Getenv("ENFORCE_HC_CERT")

	// Metrics/observability env mirrors
	metricsEnabledEnv := os.Getenv("NEWT_METRICS_PROMETHEUS_ENABLED")
	otlpEnabledEnv := os.Getenv("NEWT_METRICS_OTLP_ENABLED")
	adminAddrEnv := os.Getenv("NEWT_ADMIN_ADDR")
	regionEnv := os.Getenv("NEWT_REGION")
	asyncBytesEnv := os.Getenv("NEWT_METRICS_ASYNC_BYTES")

=======
>>>>>>> b383cec0
	keepInterface = keepInterfaceEnv == "true"
	acceptClientsEnv := os.Getenv("ACCEPT_CLIENTS")
	acceptClients = acceptClientsEnv == "true"
	useNativeInterfaceEnv := os.Getenv("USE_NATIVE_INTERFACE")
	useNativeInterface = useNativeInterfaceEnv == "true"
	enforceHealthcheckCertEnv := os.Getenv("ENFORCE_HC_CERT")
	enforceHealthcheckCert = enforceHealthcheckCertEnv == "true"
	dockerSocket = os.Getenv("DOCKER_SOCKET")
	pingIntervalStr := os.Getenv("PING_INTERVAL")
	pingTimeoutStr := os.Getenv("PING_TIMEOUT")
	dockerEnforceNetworkValidation = os.Getenv("DOCKER_ENFORCE_NETWORK_VALIDATION")
	healthFile = os.Getenv("HEALTH_FILE")
	// authorizedKeysFile = os.Getenv("AUTHORIZED_KEYS_FILE")
	authorizedKeysFile = ""

	// Read new mTLS environment variables
	tlsClientCert = os.Getenv("TLS_CLIENT_CERT")
	tlsClientKey = os.Getenv("TLS_CLIENT_KEY")
	tlsClientCAsEnv := os.Getenv("TLS_CLIENT_CAS")
	if tlsClientCAsEnv != "" {
		tlsClientCAs = strings.Split(tlsClientCAsEnv, ",")
		// Trim spaces from each CA file path
		for i, ca := range tlsClientCAs {
			tlsClientCAs[i] = strings.TrimSpace(ca)
		}
	}

	// Legacy PKCS12 support (deprecated)
	tlsPrivateKey = os.Getenv("TLS_CLIENT_CERT_PKCS12")
	// Keep backward compatibility with old environment variable name
	if tlsPrivateKey == "" && tlsClientKey == "" && len(tlsClientCAs) == 0 {
		tlsPrivateKey = os.Getenv("TLS_CLIENT_CERT")
	}
	blueprintFile = os.Getenv("BLUEPRINT_FILE")
	noCloudEnv := os.Getenv("NO_CLOUD")
	noCloud = noCloudEnv == "true"

	if endpoint == "" {
		flag.StringVar(&endpoint, "endpoint", "", "Endpoint of your pangolin server")
	}
	if id == "" {
		flag.StringVar(&id, "id", "", "Newt ID")
	}
	if secret == "" {
		flag.StringVar(&secret, "secret", "", "Newt secret")
	}
	if mtu == "" {
		flag.StringVar(&mtu, "mtu", "1280", "MTU to use")
	}
	if dns == "" {
		flag.StringVar(&dns, "dns", "9.9.9.9", "DNS server to use")
	}
	if logLevel == "" {
		flag.StringVar(&logLevel, "log-level", "INFO", "Log level (DEBUG, INFO, WARN, ERROR, FATAL)")
	}
	if updownScript == "" {
		flag.StringVar(&updownScript, "updown", "", "Path to updown script to be called when targets are added or removed")
	}
	if interfaceName == "" {
		flag.StringVar(&interfaceName, "interface", "newt", "Name of the WireGuard interface")
	}
	if generateAndSaveKeyTo == "" {
		flag.StringVar(&generateAndSaveKeyTo, "generateAndSaveKeyTo", "", "Path to save generated private key")
	}
	if keepInterfaceEnv == "" {
		flag.BoolVar(&keepInterface, "keep-interface", false, "Keep the WireGuard interface")
	}
	if useNativeInterfaceEnv == "" {
		flag.BoolVar(&useNativeInterface, "native", false, "Use native WireGuard interface (requires WireGuard kernel module) and linux")
	}
	if acceptClientsEnv == "" {
		flag.BoolVar(&acceptClients, "accept-clients", false, "Accept clients on the WireGuard interface")
	}
	if enforceHealthcheckCertEnv == "" {
		flag.BoolVar(&enforceHealthcheckCert, "enforce-hc-cert", false, "Enforce certificate validation for health checks (default: false, accepts any cert)")
	}
	if dockerSocket == "" {
		flag.StringVar(&dockerSocket, "docker-socket", "", "Path or address to Docker socket (typically unix:///var/run/docker.sock)")
	}
	if pingIntervalStr == "" {
		flag.StringVar(&pingIntervalStr, "ping-interval", "3s", "Interval for pinging the server (default 3s)")
	}
	if pingTimeoutStr == "" {
		flag.StringVar(&pingTimeoutStr, "ping-timeout", "5s", "	Timeout for each ping (default 5s)")
	}
	// load the prefer endpoint just as a flag
	flag.StringVar(&preferEndpoint, "prefer-endpoint", "", "Prefer this endpoint for the connection (if set, will override the endpoint from the server)")

	// if authorizedKeysFile == "" {
	// 	flag.StringVar(&authorizedKeysFile, "authorized-keys-file", "~/.ssh/authorized_keys", "Path to authorized keys file (if unset, no keys will be authorized)")
	// }

	// Add new mTLS flags
	if tlsClientCert == "" {
		flag.StringVar(&tlsClientCert, "tls-client-cert-file", "", "Path to client certificate file (PEM/DER format)")
	}
	if tlsClientKey == "" {
		flag.StringVar(&tlsClientKey, "tls-client-key", "", "Path to client private key file (PEM/DER format)")
	}

	// Handle multiple CA files
	var tlsClientCAsFlag stringSlice
	flag.Var(&tlsClientCAsFlag, "tls-client-ca", "Path to CA certificate file for validating remote certificates (can be specified multiple times)")

	// Legacy PKCS12 flag (deprecated)
	if tlsPrivateKey == "" {
		flag.StringVar(&tlsPrivateKey, "tls-client-cert", "", "Path to client certificate (PKCS12 format) - DEPRECATED: use --tls-client-cert-file and --tls-client-key instead")
	}

	if pingIntervalStr != "" {
		pingInterval, err = time.ParseDuration(pingIntervalStr)
		if err != nil {
			fmt.Printf("Invalid PING_INTERVAL value: %s, using default 3 seconds\n", pingIntervalStr)
			pingInterval = 3 * time.Second
		}
	} else {
		pingInterval = 3 * time.Second
	}

	if pingTimeoutStr != "" {
		pingTimeout, err = time.ParseDuration(pingTimeoutStr)
		if err != nil {
			fmt.Printf("Invalid PING_TIMEOUT value: %s, using default 5 seconds\n", pingTimeoutStr)
			pingTimeout = 5 * time.Second
		}
	} else {
		pingTimeout = 5 * time.Second
	}

	if dockerEnforceNetworkValidation == "" {
		flag.StringVar(&dockerEnforceNetworkValidation, "docker-enforce-network-validation", "false", "Enforce validation of container on newt network (true or false)")
	}
	if healthFile == "" {
		flag.StringVar(&healthFile, "health-file", "", "Path to health file (if unset, health file won't be written)")
	}
	if blueprintFile == "" {
		flag.StringVar(&blueprintFile, "blueprint-file", "", "Path to blueprint file (if unset, no blueprint will be applied)")
	}
	if noCloudEnv == "" {
		flag.BoolVar(&noCloud, "no-cloud", false, "Disable cloud failover")
	}

	// Metrics/observability flags (mirror ENV if unset)
	if metricsEnabledEnv == "" {
		flag.BoolVar(&metricsEnabled, "metrics", true, "Enable Prometheus /metrics exporter")
	} else {
		if v, err := strconv.ParseBool(metricsEnabledEnv); err == nil {
			metricsEnabled = v
		} else {
			metricsEnabled = true
		}
	}
	if otlpEnabledEnv == "" {
		flag.BoolVar(&otlpEnabled, "otlp", false, "Enable OTLP exporters (metrics/traces) to OTEL_EXPORTER_OTLP_ENDPOINT")
	} else {
		if v, err := strconv.ParseBool(otlpEnabledEnv); err == nil {
			otlpEnabled = v
		}
	}
	if adminAddrEnv == "" {
		flag.StringVar(&adminAddr, "metrics-admin-addr", "127.0.0.1:2112", "Admin/metrics bind address")
	} else {
		adminAddr = adminAddrEnv
	}
	// Async bytes toggle
	if asyncBytesEnv == "" {
		flag.BoolVar(&metricsAsyncBytes, "metrics-async-bytes", false, "Enable async bytes counting (background flush; lower hot path overhead)")
	} else {
		if v, err := strconv.ParseBool(asyncBytesEnv); err == nil {
			metricsAsyncBytes = v
		}
	}
	// Optional region flag (resource attribute)
	if regionEnv == "" {
		flag.StringVar(&region, "region", "", "Optional region resource attribute (also NEWT_REGION)")
	} else {
		region = regionEnv
	}

	// do a --version check
	version := flag.Bool("version", false, "Print the version")

	flag.Parse()

	// Merge command line CA flags with environment variable CAs
	if len(tlsClientCAsFlag) > 0 {
		tlsClientCAs = append(tlsClientCAs, tlsClientCAsFlag...)
	}

	logger.Init()
	loggerLevel := parseLogLevel(logLevel)
	logger.GetLogger().SetLevel(parseLogLevel(logLevel))

	// Initialize telemetry after flags are parsed (so flags override env)
	tcfg := telemetry.FromEnv()
	tcfg.PromEnabled = metricsEnabled
	tcfg.OTLPEnabled = otlpEnabled
	if adminAddr != "" {
		tcfg.AdminAddr = adminAddr
	}
	// Resource attributes (if available)
	tcfg.SiteID = id
	tcfg.Region = region
	// Build info
	tcfg.BuildVersion = newtVersion
	tcfg.BuildCommit = os.Getenv("NEWT_COMMIT")

	tel, telErr := telemetry.Init(ctx, tcfg)
	if telErr != nil {
		logger.Warn("Telemetry init failed: %v", telErr)
	}
	if tel != nil {
		// Admin HTTP server (exposes /metrics when Prometheus exporter is enabled)
		mux := http.NewServeMux()
		mux.HandleFunc("/healthz", func(w http.ResponseWriter, r *http.Request) { w.WriteHeader(200) })
		if tel.PrometheusHandler != nil {
			mux.Handle("/metrics", tel.PrometheusHandler)
		}
		admin := &http.Server{
			Addr:              tcfg.AdminAddr,
			Handler:           otelhttp.NewHandler(mux, "newt-admin"),
			ReadTimeout:       5 * time.Second,
			WriteTimeout:      10 * time.Second,
			ReadHeaderTimeout: 5 * time.Second,
			IdleTimeout:       30 * time.Second,
		}
		go func() {
			if err := admin.ListenAndServe(); err != nil && !errors.Is(err, http.ErrServerClosed) {
				logger.Warn("admin http error: %v", err)
			}
		}()
		defer func() {
			ctx, cancel := context.WithTimeout(context.Background(), 5*time.Second)
			defer cancel()
			_ = admin.Shutdown(ctx)
		}()
		defer func() { _ = tel.Shutdown(context.Background()) }()
	}

	if *version {
		fmt.Println("Newt version " + newtVersion)
		os.Exit(0)
	} else {
		logger.Info("Newt version %s", newtVersion)
	}

	if err := updates.CheckForUpdate("fosrl", "newt", newtVersion); err != nil {
		logger.Error("Error checking for updates: %v\n", err)
	}

	// parse the mtu string into an int
	mtuInt, err = strconv.Atoi(mtu)
	if err != nil {
		logger.Fatal("Failed to parse MTU: %v", err)
	}

	// parse if we want to enforce container network validation
	dockerEnforceNetworkValidationBool, err = strconv.ParseBool(dockerEnforceNetworkValidation)
	if err != nil {
		logger.Info("Docker enforce network validation cannot be parsed. Defaulting to 'false'")
		dockerEnforceNetworkValidationBool = false
	}

	// Add TLS configuration validation
	if err := validateTLSConfig(); err != nil {
		logger.Fatal("TLS configuration error: %v", err)
	}

	// Show deprecation warning if using PKCS12
	if tlsPrivateKey != "" {
		logger.Warn("Using deprecated PKCS12 format for mTLS. Consider migrating to separate certificate files using --tls-client-cert-file, --tls-client-key, and --tls-client-ca")
	}

	privateKey, err = wgtypes.GeneratePrivateKey()
	if err != nil {
		logger.Fatal("Failed to generate private key: %v", err)
	}

	// Create client option based on TLS configuration
	var opt websocket.ClientOption
	if tlsClientCert != "" && tlsClientKey != "" {
		// Use new separate certificate configuration
		opt = websocket.WithTLSConfig(websocket.TLSConfig{
			ClientCertFile: tlsClientCert,
			ClientKeyFile:  tlsClientKey,
			CAFiles:        tlsClientCAs,
		})
		logger.Debug("Using separate certificate files for mTLS")
		logger.Debug("Client cert: %s", tlsClientCert)
		logger.Debug("Client key: %s", tlsClientKey)
		logger.Debug("CA files: %v", tlsClientCAs)
	} else if tlsPrivateKey != "" {
		// Use existing PKCS12 configuration for backward compatibility
		opt = websocket.WithTLSConfig(websocket.TLSConfig{
			PKCS12File: tlsPrivateKey,
		})
		logger.Debug("Using PKCS12 file for mTLS: %s", tlsPrivateKey)
	}

	// Create a new client
	client, err := websocket.NewClient(
		"newt",
		id,     // CLI arg takes precedence
		secret, // CLI arg takes precedence
		endpoint,
		pingInterval,
		pingTimeout,
		opt,
	)
	if err != nil {
		logger.Fatal("Failed to create client: %v", err)
	}
	endpoint = client.GetConfig().Endpoint // Update endpoint from config
	id = client.GetConfig().ID             // Update ID from config
	// Update site labels for metrics with the resolved ID
	telemetry.UpdateSiteInfo(id, region)

	// output env var values if set
	logger.Debug("Endpoint: %v", endpoint)
	logger.Debug("Log Level: %v", logLevel)
	logger.Debug("Docker Network Validation Enabled: %v", dockerEnforceNetworkValidationBool)
	logger.Debug("Health Check Certificate Enforcement: %v", enforceHealthcheckCert)

	// Add new TLS debug logging
	if tlsClientCert != "" {
		logger.Debug("TLS Client Cert File: %v", tlsClientCert)
	}
	if tlsClientKey != "" {
		logger.Debug("TLS Client Key File: %v", tlsClientKey)
	}
	if len(tlsClientCAs) > 0 {
		logger.Debug("TLS CA Files: %v", tlsClientCAs)
	}
	if tlsPrivateKey != "" {
		logger.Debug("TLS PKCS12 File: %v", tlsPrivateKey)
	}

	if dns != "" {
		logger.Debug("Dns: %v", dns)
	}
	if dockerSocket != "" {
		logger.Debug("Docker Socket: %v", dockerSocket)
	}
	if mtu != "" {
		logger.Debug("MTU: %v", mtu)
	}
	if updownScript != "" {
		logger.Debug("Up Down Script: %v", updownScript)
	}

	// Create TUN device and network stack
	var tun tun.Device
	var tnet *netstack.Net
	var dev *device.Device
	var pm *proxy.ProxyManager
	var connected bool
	var wgData WgData
	var dockerEventMonitor *docker.EventMonitor

	if acceptClients {
		setupClients(client)
	}

	// Initialize health check monitor with status change callback
	healthMonitor = healthcheck.NewMonitor(func(targets map[int]*healthcheck.Target) {
		logger.Debug("Health check status update for %d targets", len(targets))

		// Send health status update to the server
		healthStatuses := make(map[int]interface{})
		for id, target := range targets {
			healthStatuses[id] = map[string]interface{}{
				"status":     target.Status.String(),
				"lastCheck":  target.LastCheck.Format(time.RFC3339),
				"checkCount": target.CheckCount,
				"lastError":  target.LastError,
				"config":     target.Config,
			}
		}

		// print the status of the targets
		logger.Debug("Health check status: %+v", healthStatuses)

		err := client.SendMessage("newt/healthcheck/status", map[string]interface{}{
			"targets": healthStatuses,
		})
		if err != nil {
			logger.Error("Failed to send health check status update: %v", err)
		}
	}, enforceHealthcheckCert)

	var pingWithRetryStopChan chan struct{}

	closeWgTunnel := func() {
		if pingStopChan != nil {
			// Stop the ping check
			close(pingStopChan)
			pingStopChan = nil
		}

		// Stop proxy manager if running
		if pm != nil {
			pm.Stop()
			pm = nil
		}

		// Close WireGuard device first - this will automatically close the TUN device
		if dev != nil {
			dev.Close()
			dev = nil
		}

		// Clear references but don't manually close since dev.Close() already did it
		if tnet != nil {
			tnet = nil
		}
		if tun != nil {
			tun = nil // Don't call tun.Close() here since dev.Close() already closed it
		}

	}

	// Register handlers for different message types
	client.RegisterHandler("newt/wg/connect", func(msg websocket.WSMessage) {
<<<<<<< HEAD
		logger.Info("Received registration message")
		regResult := "success"
		defer func() {
			telemetry.IncSiteRegistration(ctx, regResult)
		}()
=======
		logger.Debug("Received registration message")
>>>>>>> b383cec0
		if stopFunc != nil {
			stopFunc()     // stop the ws from sending more requests
			stopFunc = nil // reset stopFunc to nil to avoid double stopping
		}

		if connected {
			// Mark as disconnected

			closeWgTunnel()

			connected = false
		}

		// print out the data
		logger.Debug("Received registration message data: %+v", msg.Data)

		jsonData, err := json.Marshal(msg.Data)
		if err != nil {
			logger.Info(fmtErrMarshaling, err)
			regResult = "failure"
			return
		}

		if err := json.Unmarshal(jsonData, &wgData); err != nil {
			logger.Info("Error unmarshaling target data: %v", err)
			regResult = "failure"
			return
		}

		logger.Debug(fmtReceivedMsg, msg)
		tun, tnet, err = netstack.CreateNetTUN(
			[]netip.Addr{netip.MustParseAddr(wgData.TunnelIP)},
			[]netip.Addr{netip.MustParseAddr(dns)},
			mtuInt)
		if err != nil {
			logger.Error("Failed to create TUN device: %v", err)
			regResult = "failure"
		}

		setDownstreamTNetstack(tnet)

		// Create WireGuard device
		dev = device.NewDevice(tun, conn.NewDefaultBind(), device.NewLogger(
			mapToWireGuardLogLevel(loggerLevel),
			"wireguard: ",
		))

		host, _, err := net.SplitHostPort(wgData.Endpoint)
		if err != nil {
			logger.Error("Failed to split endpoint: %v", err)
			regResult = "failure"
			return
		}

		logger.Info("Connecting to endpoint: %s", host)

		endpoint, err := resolveDomain(wgData.Endpoint)
		if err != nil {
			logger.Error("Failed to resolve endpoint: %v", err)
			regResult = "failure"
			return
		}

		clientsHandleNewtConnection(wgData.PublicKey, endpoint)

		// Configure WireGuard
		config := fmt.Sprintf(`private_key=%s
public_key=%s
allowed_ip=%s/32
endpoint=%s
persistent_keepalive_interval=5`, fixKey(privateKey.String()), fixKey(wgData.PublicKey), wgData.ServerIP, endpoint)

		err = dev.IpcSet(config)
		if err != nil {
			logger.Error("Failed to configure WireGuard device: %v", err)
			regResult = "failure"
		}

		// Bring up the device
		err = dev.Up()
		if err != nil {
			logger.Error("Failed to bring up WireGuard device: %v", err)
			regResult = "failure"
		}

		logger.Debug("WireGuard device created. Lets ping the server now...")

		// Even if pingWithRetry returns an error, it will continue trying in the background
		if pingWithRetryStopChan != nil {
			// Stop the previous pingWithRetry if it exists
			close(pingWithRetryStopChan)
			pingWithRetryStopChan = nil
		}
		// Use reliable ping for initial connection test
		logger.Debug("Testing initial connection with reliable ping...")
		lat, err := reliablePing(tnet, wgData.ServerIP, pingTimeout, 5)
		if err == nil && wgData.PublicKey != "" {
			telemetry.ObserveTunnelLatency(ctx, wgData.PublicKey, "wireguard", lat.Seconds())
		}
		if err != nil {
			logger.Warn("Initial reliable ping failed, but continuing: %v", err)
			regResult = "failure"
		} else {
			logger.Debug("Initial connection test successful")
		}

		pingWithRetryStopChan, _ = pingWithRetry(tnet, wgData.ServerIP, pingTimeout)

		// Always mark as connected and start the proxy manager regardless of initial ping result
		// as the pings will continue in the background
		if !connected {
			logger.Debug("Starting ping check")
			pingStopChan = startPingCheck(tnet, wgData.ServerIP, client, wgData.PublicKey)
		}

		// Create proxy manager
		pm = proxy.NewProxyManager(tnet)
		pm.SetAsyncBytes(metricsAsyncBytes)
		// Set tunnel_id for metrics (WireGuard peer public key)
		pm.SetTunnelID(wgData.PublicKey)

		connected = true

		// add the targets if there are any
		if len(wgData.Targets.TCP) > 0 {
			updateTargets(pm, "add", wgData.TunnelIP, "tcp", TargetData{Targets: wgData.Targets.TCP})
			// Also update wgnetstack proxy manager
			// if wgService != nil {
			// 	updateTargets(wgService.GetProxyManager(), "add", wgData.TunnelIP, "tcp", TargetData{Targets: wgData.Targets.TCP})
			// }
		}

		if len(wgData.Targets.UDP) > 0 {
			updateTargets(pm, "add", wgData.TunnelIP, "udp", TargetData{Targets: wgData.Targets.UDP})
			// Also update wgnetstack proxy manager
			// if wgService != nil {
			// 	updateTargets(wgService.GetProxyManager(), "add", wgData.TunnelIP, "udp", TargetData{Targets: wgData.Targets.UDP})
			// }
		}

		clientsAddProxyTarget(pm, wgData.TunnelIP)

		if err := healthMonitor.AddTargets(wgData.HealthCheckTargets); err != nil {
			logger.Error("Failed to bulk add health check targets: %v", err)
		} else {
			logger.Debug("Successfully added %d health check targets", len(wgData.HealthCheckTargets))
		}

		err = pm.Start()
		if err != nil {
			logger.Error("Failed to start proxy manager: %v", err)
		}
	})

	client.RegisterHandler("newt/wg/reconnect", func(msg websocket.WSMessage) {
		logger.Info("Received reconnect message")
		if wgData.PublicKey != "" {
			telemetry.IncReconnect(ctx, wgData.PublicKey, "server", telemetry.ReasonServerRequest)
		}

		// Close the WireGuard device and TUN
		closeWgTunnel()

		// Clear metrics attrs and sessions for the tunnel
		if pm != nil {
			pm.ClearTunnelID()
			state.Global().ClearTunnel(wgData.PublicKey)
		}

		// Mark as disconnected
		connected = false

		if stopFunc != nil {
			stopFunc()     // stop the ws from sending more requests
			stopFunc = nil // reset stopFunc to nil to avoid double stopping
		}

		// Request exit nodes from the server
		stopFunc = client.SendMessageInterval("newt/ping/request", map[string]interface{}{
			"noCloud": noCloud,
		}, 3*time.Second)

		logger.Info("Tunnel destroyed, ready for reconnection")
	})

	client.RegisterHandler("newt/wg/terminate", func(msg websocket.WSMessage) {
		logger.Info("Received termination message")
		if wgData.PublicKey != "" {
			telemetry.IncReconnect(ctx, wgData.PublicKey, "server", telemetry.ReasonServerRequest)
		}

		// Close the WireGuard device and TUN
		closeWgTunnel()

		if stopFunc != nil {
			stopFunc()     // stop the ws from sending more requests
			stopFunc = nil // reset stopFunc to nil to avoid double stopping
		}

		// Mark as disconnected
		connected = false

		logger.Info("Tunnel destroyed")
	})

	client.RegisterHandler("newt/ping/exitNodes", func(msg websocket.WSMessage) {
		logger.Debug("Received ping message")
		if stopFunc != nil {
			stopFunc()     // stop the ws from sending more requests
			stopFunc = nil // reset stopFunc to nil to avoid double stopping
		}

		// Parse the incoming list of exit nodes
		var exitNodeData ExitNodeData

		jsonData, err := json.Marshal(msg.Data)
		if err != nil {
			logger.Info(fmtErrMarshaling, err)
			return
		}
		if err := json.Unmarshal(jsonData, &exitNodeData); err != nil {
			logger.Info("Error unmarshaling exit node data: %v", err)
			return
		}
		exitNodes := exitNodeData.ExitNodes

		if len(exitNodes) == 0 {
			logger.Info("No exit nodes provided")
			return
		}

		// If there is just one exit node, we can skip pinging it and use it directly
		if len(exitNodes) == 1 || preferEndpoint != "" {
			logger.Debug("Only one exit node available, using it directly: %s", exitNodes[0].Endpoint)

			// if the preferEndpoint is set, we will use it instead of the exit node endpoint. first you need to find the exit node with that endpoint in the list and send that one
			if preferEndpoint != "" {
				for _, node := range exitNodes {
					if node.Endpoint == preferEndpoint {
						exitNodes[0] = node
						break
					}
				}
			}

			// Prepare data to send to the cloud for selection
			pingResults := []ExitNodePingResult{
				{
					ExitNodeID:             exitNodes[0].ID,
					LatencyMs:              0, // No ping latency since we are using it directly
					Weight:                 exitNodes[0].Weight,
					Error:                  "",
					Name:                   exitNodes[0].Name,
					Endpoint:               exitNodes[0].Endpoint,
					WasPreviouslyConnected: exitNodes[0].WasPreviouslyConnected,
				},
			}

			stopFunc = client.SendMessageInterval(topicWGRegister, map[string]interface{}{
				"publicKey":   publicKey.String(),
				"pingResults": pingResults,
				"newtVersion": newtVersion,
			}, 1*time.Second)

			return
		}

		type nodeResult struct {
			Node    ExitNode
			Latency time.Duration
			Err     error
		}

		results := make([]nodeResult, len(exitNodes))
		const pingAttempts = 3
		for i, node := range exitNodes {
			var totalLatency time.Duration
			var lastErr error
			successes := 0
			client := &http.Client{
				Timeout: 5 * time.Second,
			}
			url := node.Endpoint
			if !strings.HasPrefix(url, "http://") && !strings.HasPrefix(url, "https://") {
				url = "http://" + url
			}
			if !strings.HasSuffix(url, "/ping") {
				url = strings.TrimRight(url, "/") + "/ping"
			}
			for j := 0; j < pingAttempts; j++ {
				start := time.Now()
				resp, err := client.Get(url)
				latency := time.Since(start)
				if err != nil {
					lastErr = err
					logger.Warn("Failed to ping exit node %d (%s) attempt %d: %v", node.ID, url, j+1, err)
					continue
				}
				resp.Body.Close()
				totalLatency += latency
				successes++
			}
			var avgLatency time.Duration
			if successes > 0 {
				avgLatency = totalLatency / time.Duration(successes)
			}
			if successes == 0 {
				results[i] = nodeResult{Node: node, Latency: 0, Err: lastErr}
			} else {
				results[i] = nodeResult{Node: node, Latency: avgLatency, Err: nil}
			}
		}

		// Prepare data to send to the cloud for selection
		var pingResults []ExitNodePingResult
		for _, res := range results {
			errMsg := ""
			if res.Err != nil {
				errMsg = res.Err.Error()
			}
			pingResults = append(pingResults, ExitNodePingResult{
				ExitNodeID:             res.Node.ID,
				LatencyMs:              res.Latency.Milliseconds(),
				Weight:                 res.Node.Weight,
				Error:                  errMsg,
				Name:                   res.Node.Name,
				Endpoint:               res.Node.Endpoint,
				WasPreviouslyConnected: res.Node.WasPreviouslyConnected,
			})
		}

		// If we were previously connected and there is at least one other good node,
		// exclude the previously connected node from pingResults sent to the cloud so we don't try to reconnect to it
		// This is to avoid issues where the previously connected node might be down or unreachable
		if connected {
			var filteredPingResults []ExitNodePingResult
			previouslyConnectedNodeIdx := -1
			for i, res := range pingResults {
				if res.WasPreviouslyConnected {
					previouslyConnectedNodeIdx = i
				}
			}
			// Count good nodes (latency > 0, no error, not previously connected)
			goodNodeCount := 0
			for i, res := range pingResults {
				if i != previouslyConnectedNodeIdx && res.LatencyMs > 0 && res.Error == "" {
					goodNodeCount++
				}
			}
			if previouslyConnectedNodeIdx != -1 && goodNodeCount > 0 {
				for i, res := range pingResults {
					if i != previouslyConnectedNodeIdx {
						filteredPingResults = append(filteredPingResults, res)
					}
				}
				pingResults = filteredPingResults
				logger.Info("Excluding previously connected exit node from ping results due to other available nodes")
			}
		}

		// Send the ping results to the cloud for selection
		stopFunc = client.SendMessageInterval(topicWGRegister, map[string]interface{}{
			"publicKey":   publicKey.String(),
			"pingResults": pingResults,
			"newtVersion": newtVersion,
		}, 1*time.Second)

		logger.Debug("Sent exit node ping results to cloud for selection: pingResults=%+v", pingResults)
	})

	client.RegisterHandler("newt/tcp/add", func(msg websocket.WSMessage) {
		logger.Debug(fmtReceivedMsg, msg)

		// if there is no wgData or pm, we can't add targets
		if wgData.TunnelIP == "" || pm == nil {
			logger.Info(msgNoTunnelOrProxy)
			return
		}

		targetData, err := parseTargetData(msg.Data)
		if err != nil {
			logger.Info(fmtErrParsingTargetData, err)
			return
		}

		if len(targetData.Targets) > 0 {
			updateTargets(pm, "add", wgData.TunnelIP, "tcp", targetData)

			// Also update wgnetstack proxy manager
			// if wgService != nil && wgService.GetNetstackNet() != nil && wgService.GetProxyManager() != nil {
			// 	updateTargets(wgService.GetProxyManager(), "add", wgData.TunnelIP, "tcp", targetData)
			// }
		}
	})

	client.RegisterHandler("newt/udp/add", func(msg websocket.WSMessage) {
		logger.Info(fmtReceivedMsg, msg)

		// if there is no wgData or pm, we can't add targets
		if wgData.TunnelIP == "" || pm == nil {
			logger.Info(msgNoTunnelOrProxy)
			return
		}

		targetData, err := parseTargetData(msg.Data)
		if err != nil {
			logger.Info(fmtErrParsingTargetData, err)
			return
		}

		if len(targetData.Targets) > 0 {
			updateTargets(pm, "add", wgData.TunnelIP, "udp", targetData)

			// Also update wgnetstack proxy manager
			// if wgService != nil && wgService.GetNetstackNet() != nil && wgService.GetProxyManager() != nil {
			// 	updateTargets(wgService.GetProxyManager(), "add", wgData.TunnelIP, "udp", targetData)
			// }
		}
	})

	client.RegisterHandler("newt/udp/remove", func(msg websocket.WSMessage) {
		logger.Info(fmtReceivedMsg, msg)

		// if there is no wgData or pm, we can't add targets
		if wgData.TunnelIP == "" || pm == nil {
			logger.Info(msgNoTunnelOrProxy)
			return
		}

		targetData, err := parseTargetData(msg.Data)
		if err != nil {
			logger.Info(fmtErrParsingTargetData, err)
			return
		}

		if len(targetData.Targets) > 0 {
			updateTargets(pm, "remove", wgData.TunnelIP, "udp", targetData)

			// Also update wgnetstack proxy manager
			// if wgService != nil && wgService.GetNetstackNet() != nil && wgService.GetProxyManager() != nil {
			// 	updateTargets(wgService.GetProxyManager(), "remove", wgData.TunnelIP, "udp", targetData)
			// }
		}
	})

	client.RegisterHandler("newt/tcp/remove", func(msg websocket.WSMessage) {
		logger.Info(fmtReceivedMsg, msg)

		// if there is no wgData or pm, we can't add targets
		if wgData.TunnelIP == "" || pm == nil {
			logger.Info(msgNoTunnelOrProxy)
			return
		}

		targetData, err := parseTargetData(msg.Data)
		if err != nil {
			logger.Info(fmtErrParsingTargetData, err)
			return
		}

		if len(targetData.Targets) > 0 {
			updateTargets(pm, "remove", wgData.TunnelIP, "tcp", targetData)

			// Also update wgnetstack proxy manager
			// if wgService != nil && wgService.GetNetstackNet() != nil && wgService.GetProxyManager() != nil {
			// 	updateTargets(wgService.GetProxyManager(), "remove", wgData.TunnelIP, "tcp", targetData)
			// }
		}
	})

	// Register handler for Docker socket check
	client.RegisterHandler("newt/socket/check", func(msg websocket.WSMessage) {
		logger.Debug("Received Docker socket check request")

		if dockerSocket == "" {
			logger.Debug("Docker socket path is not set")
			err := client.SendMessage("newt/socket/status", map[string]interface{}{
				"available":  false,
				"socketPath": dockerSocket,
			})
			if err != nil {
				logger.Error("Failed to send Docker socket check response: %v", err)
			}
			return
		}

		// Check if Docker socket is available
		isAvailable := docker.CheckSocket(dockerSocket)

		// Send response back to server
		err := client.SendMessage("newt/socket/status", map[string]interface{}{
			"available":  isAvailable,
			"socketPath": dockerSocket,
		})
		if err != nil {
			logger.Error("Failed to send Docker socket check response: %v", err)
		} else {
			logger.Debug("Docker socket check response sent: available=%t", isAvailable)
		}
	})

	// Register handler for Docker container listing
	client.RegisterHandler("newt/socket/fetch", func(msg websocket.WSMessage) {
		logger.Debug("Received Docker container fetch request")

		if dockerSocket == "" {
			logger.Debug("Docker socket path is not set")
			return
		}

		// List Docker containers
		containers, err := docker.ListContainers(dockerSocket, dockerEnforceNetworkValidationBool)
		if err != nil {
			logger.Error("Failed to list Docker containers: %v", err)
			return
		}

		// Send container list back to server
		err = client.SendMessage("newt/socket/containers", map[string]interface{}{
			"containers": containers,
		})
		if err != nil {
			logger.Error("Failed to send registration message: %v", err)
		}

		if err != nil {
			logger.Error("Failed to send Docker container list: %v", err)
		} else {
			logger.Debug("Docker container list sent, count: %d", len(containers))
		}
	})

	// EXPERIMENTAL: WHAT SHOULD WE DO ABOUT SECURITY?
	client.RegisterHandler("newt/send/ssh/publicKey", func(msg websocket.WSMessage) {
		logger.Debug("Received SSH public key request")

		var sshPublicKeyData SSHPublicKeyData

		jsonData, err := json.Marshal(msg.Data)
		if err != nil {
			logger.Info(fmtErrMarshaling, err)
			return
		}
		if err := json.Unmarshal(jsonData, &sshPublicKeyData); err != nil {
			logger.Info("Error unmarshaling SSH public key data: %v", err)
			return
		}

		sshPublicKey := sshPublicKeyData.PublicKey

		if authorizedKeysFile == "" {
			logger.Debug("No authorized keys file set, skipping public key response")
			return
		}

		// Expand tilde to home directory if present
		expandedPath := authorizedKeysFile
		if strings.HasPrefix(authorizedKeysFile, "~/") {
			homeDir, err := os.UserHomeDir()
			if err != nil {
				logger.Error("Failed to get user home directory: %v", err)
				return
			}
			expandedPath = filepath.Join(homeDir, authorizedKeysFile[2:])
		}

		// if it is set but the file does not exist, create it
		if _, err := os.Stat(expandedPath); os.IsNotExist(err) {
			logger.Debug("Authorized keys file does not exist, creating it: %s", expandedPath)
			if err := os.MkdirAll(filepath.Dir(expandedPath), 0755); err != nil {
				logger.Error("Failed to create directory for authorized keys file: %v", err)
				return
			}
			if _, err := os.Create(expandedPath); err != nil {
				logger.Error("Failed to create authorized keys file: %v", err)
				return
			}
		}

		// Check if the public key already exists in the file
		fileContent, err := os.ReadFile(expandedPath)
		if err != nil {
			logger.Error("Failed to read authorized keys file: %v", err)
			return
		}

		// Check if the key already exists (trim whitespace for comparison)
		existingKeys := strings.Split(string(fileContent), "\n")
		keyAlreadyExists := false
		trimmedNewKey := strings.TrimSpace(sshPublicKey)

		for _, existingKey := range existingKeys {
			if strings.TrimSpace(existingKey) == trimmedNewKey && trimmedNewKey != "" {
				keyAlreadyExists = true
				break
			}
		}

		if keyAlreadyExists {
			logger.Info("SSH public key already exists in authorized keys file, skipping")
			return
		}

		// append the public key to the authorized keys file
		logger.Debug("Appending public key to authorized keys file: %s", sshPublicKey)
		file, err := os.OpenFile(expandedPath, os.O_APPEND|os.O_WRONLY, 0644)
		if err != nil {
			logger.Error("Failed to open authorized keys file: %v", err)
			return
		}
		defer file.Close()

		if _, err := file.WriteString(sshPublicKey + "\n"); err != nil {
			logger.Error("Failed to write public key to authorized keys file: %v", err)
			return
		}

		logger.Info("SSH public key appended to authorized keys file")
	})

	// Register handler for adding health check targets
	client.RegisterHandler("newt/healthcheck/add", func(msg websocket.WSMessage) {
		logger.Debug("Received health check add request: %+v", msg)

		type HealthCheckConfig struct {
			Targets []healthcheck.Config `json:"targets"`
		}

		var config HealthCheckConfig
		// add a bunch of targets at once
		jsonData, err := json.Marshal(msg.Data)
		if err != nil {
			logger.Error("Error marshaling health check data: %v", err)
			return
		}

		if err := json.Unmarshal(jsonData, &config); err != nil {
			logger.Error("Error unmarshaling health check config: %v", err)
			return
		}

		if err := healthMonitor.AddTargets(config.Targets); err != nil {
			logger.Error("Failed to add health check targets: %v", err)
		} else {
			logger.Debug("Added %d health check targets", len(config.Targets))
		}

		logger.Debug("Health check targets added: %+v", config.Targets)
	})

	// Register handler for removing health check targets
	client.RegisterHandler("newt/healthcheck/remove", func(msg websocket.WSMessage) {
		logger.Debug("Received health check remove request: %+v", msg)

		type HealthCheckConfig struct {
			IDs []int `json:"ids"`
		}

		var requestData HealthCheckConfig
		jsonData, err := json.Marshal(msg.Data)
		if err != nil {
			logger.Error("Error marshaling health check remove data: %v", err)
			return
		}

		if err := json.Unmarshal(jsonData, &requestData); err != nil {
			logger.Error("Error unmarshaling health check remove request: %v", err)
			return
		}

		// Multiple target removal
		if err := healthMonitor.RemoveTargets(requestData.IDs); err != nil {
			logger.Error("Failed to remove health check targets %v: %v", requestData.IDs, err)
		} else {
			logger.Info("Removed %d health check targets: %v", len(requestData.IDs), requestData.IDs)
		}
	})

	// Register handler for enabling health check targets
	client.RegisterHandler("newt/healthcheck/enable", func(msg websocket.WSMessage) {
		logger.Debug("Received health check enable request: %+v", msg)

		var requestData struct {
			ID int `json:"id"`
		}
		jsonData, err := json.Marshal(msg.Data)
		if err != nil {
			logger.Error("Error marshaling health check enable data: %v", err)
			return
		}

		if err := json.Unmarshal(jsonData, &requestData); err != nil {
			logger.Error("Error unmarshaling health check enable request: %v", err)
			return
		}

		if err := healthMonitor.EnableTarget(requestData.ID); err != nil {
			logger.Error("Failed to enable health check target %d: %v", requestData.ID, err)
		} else {
			logger.Info("Enabled health check target: %d", requestData.ID)
		}
	})

	// Register handler for disabling health check targets
	client.RegisterHandler("newt/healthcheck/disable", func(msg websocket.WSMessage) {
		logger.Debug("Received health check disable request: %+v", msg)

		var requestData struct {
			ID int `json:"id"`
		}
		jsonData, err := json.Marshal(msg.Data)
		if err != nil {
			logger.Error("Error marshaling health check disable data: %v", err)
			return
		}

		if err := json.Unmarshal(jsonData, &requestData); err != nil {
			logger.Error("Error unmarshaling health check disable request: %v", err)
			return
		}

		if err := healthMonitor.DisableTarget(requestData.ID); err != nil {
			logger.Error("Failed to disable health check target %d: %v", requestData.ID, err)
		} else {
			logger.Info("Disabled health check target: %d", requestData.ID)
		}
	})

	// Register handler for getting health check status
	client.RegisterHandler("newt/healthcheck/status/request", func(msg websocket.WSMessage) {
		logger.Debug("Received health check status request")

		targets := healthMonitor.GetTargets()
		healthStatuses := make(map[int]interface{})
		for id, target := range targets {
			healthStatuses[id] = map[string]interface{}{
				"status":     target.Status.String(),
				"lastCheck":  target.LastCheck.Format(time.RFC3339),
				"checkCount": target.CheckCount,
				"lastError":  target.LastError,
				"config":     target.Config,
			}
		}

		err := client.SendMessage("newt/healthcheck/status", map[string]interface{}{
			"targets": healthStatuses,
		})
		if err != nil {
			logger.Error("Failed to send health check status response: %v", err)
		}
	})

	// Register handler for getting health check status
	client.RegisterHandler("newt/blueprint/results", func(msg websocket.WSMessage) {
		logger.Debug("Received blueprint results message")

		var blueprintResult BlueprintResult

		jsonData, err := json.Marshal(msg.Data)
		if err != nil {
			logger.Info("Error marshaling data: %v", err)
			return
		}
		if err := json.Unmarshal(jsonData, &blueprintResult); err != nil {
			logger.Info("Error unmarshaling config results data: %v", err)
			return
		}

		if blueprintResult.Success {
			logger.Debug("Blueprint applied successfully!")
		} else {
			logger.Warn("Blueprint application failed: %s", blueprintResult.Message)
		}
	})

	client.OnConnect(func() error {
		publicKey = privateKey.PublicKey()
		logger.Debug("Public key: %s", publicKey)
		logger.Info("Websocket connected")

		if !connected {
			// make sure the stop function is called
			if stopFunc != nil {
				stopFunc()
			}
			// request from the server the list of nodes to ping
			stopFunc = client.SendMessageInterval("newt/ping/request", map[string]interface{}{
				"noCloud": noCloud,
			}, 3*time.Second)
			logger.Debug("Requesting exit nodes from server")
			clientsOnConnect()
		}

		// Send registration message to the server for backward compatibility
		err := client.SendMessage(topicWGRegister, map[string]interface{}{
			"publicKey":           publicKey.String(),
			"newtVersion":         newtVersion,
			"backwardsCompatible": true,
		})

		sendBlueprint(client)

		if err != nil {
			logger.Error("Failed to send registration message: %v", err)
			return err
		}

		return nil
	})

	// Connect to the WebSocket server
	if err := client.Connect(); err != nil {
		logger.Fatal("Failed to connect to server: %v", err)
	}
	defer client.Close()

	// Initialize Docker event monitoring if Docker socket is available and monitoring is enabled
	if dockerSocket != "" {
		logger.Debug("Initializing Docker event monitoring")
		dockerEventMonitor, err = docker.NewEventMonitor(dockerSocket, dockerEnforceNetworkValidationBool, func(containers []docker.Container) {
			// Send updated container list via websocket when Docker events occur
			logger.Debug("Docker event detected, sending updated container list (%d containers)", len(containers))
			err := client.SendMessage("newt/socket/containers", map[string]interface{}{
				"containers": containers,
			})
			if err != nil {
				logger.Error("Failed to send updated container list after Docker event: %v", err)
			} else {
				logger.Debug("Updated container list sent successfully")
			}
		})

		if err != nil {
			logger.Error("Failed to create Docker event monitor: %v", err)
		} else {
			err = dockerEventMonitor.Start()
			if err != nil {
				logger.Error("Failed to start Docker event monitoring: %v", err)
			} else {
				logger.Debug("Docker event monitoring started successfully")
			}
		}
	}

	// Wait for interrupt signal
	sigCh := make(chan os.Signal, 1)
	signal.Notify(sigCh, syscall.SIGINT, syscall.SIGTERM)
	<-sigCh

	// Close clients first (including WGTester)
	closeClients()

	if dockerEventMonitor != nil {
		dockerEventMonitor.Stop()
	}

	if healthMonitor != nil {
		healthMonitor.Stop()
	}

	if dev != nil {
		dev.Close()
	}

	if pm != nil {
		pm.Stop()
	}

	if client != nil {
		client.Close()
	}
	logger.Info("Exiting...")
	os.Exit(0)
}

// validateTLSConfig validates the TLS configuration
func validateTLSConfig() error {
	// Check for conflicting configurations
	pkcs12Specified := tlsPrivateKey != ""
	separateFilesSpecified := tlsClientCert != "" || tlsClientKey != "" || len(tlsClientCAs) > 0

	if pkcs12Specified && separateFilesSpecified {
		return fmt.Errorf("cannot use both PKCS12 format (--tls-client-cert) and separate certificate files (--tls-client-cert-file, --tls-client-key, --tls-client-ca)")
	}

	// If using separate files, both cert and key are required
	if (tlsClientCert != "" && tlsClientKey == "") || (tlsClientCert == "" && tlsClientKey != "") {
		return fmt.Errorf("both --tls-client-cert-file and --tls-client-key must be specified together")
	}

	// Validate certificate files exist
	if tlsClientCert != "" {
		if _, err := os.Stat(tlsClientCert); os.IsNotExist(err) {
			return fmt.Errorf("client certificate file does not exist: %s", tlsClientCert)
		}
	}

	if tlsClientKey != "" {
		if _, err := os.Stat(tlsClientKey); os.IsNotExist(err) {
			return fmt.Errorf("client key file does not exist: %s", tlsClientKey)
		}
	}

	// Validate CA files exist
	for _, caFile := range tlsClientCAs {
		if _, err := os.Stat(caFile); os.IsNotExist(err) {
			return fmt.Errorf("CA certificate file does not exist: %s", caFile)
		}
	}

	// Validate PKCS12 file exists if specified
	if tlsPrivateKey != "" {
		if _, err := os.Stat(tlsPrivateKey); os.IsNotExist(err) {
			return fmt.Errorf("PKCS12 certificate file does not exist: %s", tlsPrivateKey)
		}
	}

	return nil
}<|MERGE_RESOLUTION|>--- conflicted
+++ resolved
@@ -133,7 +133,6 @@
 	preferEndpoint                     string
 	healthMonitor                      *healthcheck.Monitor
 	enforceHealthcheckCert             bool
-<<<<<<< HEAD
 	// Build/version (can be overridden via -ldflags "-X main.newtVersion=...")
 	newtVersion = "version_replaceme"
 
@@ -143,10 +142,8 @@
 	adminAddr         string
 	region            string
 	metricsAsyncBytes bool
-=======
 	blueprintFile                      string
 	noCloud                            bool
->>>>>>> b383cec0
 
 	// New mTLS configuration variables
 	tlsClientCert string
@@ -173,7 +170,6 @@
 	interfaceName = os.Getenv("INTERFACE")
 	generateAndSaveKeyTo = os.Getenv("GENERATE_AND_SAVE_KEY_TO")
 	keepInterfaceEnv := os.Getenv("KEEP_INTERFACE")
-<<<<<<< HEAD
 	acceptClientsEnv := os.Getenv("ACCEPT_CLIENTS")
 	useNativeInterfaceEnv := os.Getenv("USE_NATIVE_INTERFACE")
 	enforceHealthcheckCertEnv := os.Getenv("ENFORCE_HC_CERT")
@@ -185,8 +181,6 @@
 	regionEnv := os.Getenv("NEWT_REGION")
 	asyncBytesEnv := os.Getenv("NEWT_METRICS_ASYNC_BYTES")
 
-=======
->>>>>>> b383cec0
 	keepInterface = keepInterfaceEnv == "true"
 	acceptClientsEnv := os.Getenv("ACCEPT_CLIENTS")
 	acceptClients = acceptClientsEnv == "true"
@@ -610,15 +604,11 @@
 
 	// Register handlers for different message types
 	client.RegisterHandler("newt/wg/connect", func(msg websocket.WSMessage) {
-<<<<<<< HEAD
-		logger.Info("Received registration message")
+		logger.Debug("Received registration message")
 		regResult := "success"
 		defer func() {
 			telemetry.IncSiteRegistration(ctx, regResult)
 		}()
-=======
-		logger.Debug("Received registration message")
->>>>>>> b383cec0
 		if stopFunc != nil {
 			stopFunc()     // stop the ws from sending more requests
 			stopFunc = nil // reset stopFunc to nil to avoid double stopping
