--- conflicted
+++ resolved
@@ -43,12 +43,9 @@
 	writeMux          sync.Mutex
 	clientType        string // Type of client (e.g., "newt", "olm")
 	tlsConfig         TLSConfig
-<<<<<<< HEAD
 	metricsCtxMu      sync.RWMutex
 	metricsCtx        context.Context
-=======
 	configNeedsSave   bool // Flag to track if config needs to be saved
->>>>>>> b383cec0
 }
 
 type ClientOption func(*Client)
